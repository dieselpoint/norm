--- conflicted
+++ resolved
@@ -20,11 +20,7 @@
 
 ### Overview
 
-<<<<<<< HEAD
 Norm is an extremely lightweight layer over JDBC. It gets rid of large amounts of boilerplate JDBC code. It steals some ideas from [ActiveJDBC](http://javalite.io/), which is a very nice system, but requires some very ugly instrumentation / byte code rewriting. 
-=======
-Norm is an extremely lightweight layer over JDBC. It gets rid of large amounts of boilerplate JDBC code. It steals some ideas from [ActiveJDBC](hhttp://javalite.io/), which is a very nice system, but requires some very ugly instrumentation / byte code rewriting.
->>>>>>> 46e22edd
 
 ### Why?
 
