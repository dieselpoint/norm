package com.dieselpoint.norm.sqlmakers;

import java.beans.BeanInfo;
import java.beans.IntrospectionException;
import java.beans.Introspector;
import java.beans.PropertyDescriptor;
import java.lang.reflect.AnnotatedElement;
import java.lang.reflect.Field;
import java.lang.reflect.InvocationTargetException;
import java.lang.reflect.Method;
import java.lang.reflect.Modifier;
import java.util.LinkedHashMap;
import java.util.Map;

import javax.persistence.Column;
import javax.persistence.EnumType;
import javax.persistence.Enumerated;
import javax.persistence.GeneratedValue;
import javax.persistence.Id;
import javax.persistence.Table;
import javax.persistence.Transient;

import com.dieselpoint.norm.DbException;
import com.dieselpoint.norm.serialize.DbSerializer;

/**
 * Provides means of reading and writing properties in a pojo.
 */
public class StandardPojoInfo implements PojoInfo {
	
	/*
	 * annotations recognized: @ Id, @ GeneratedValue @ Transient @ Table @ Column @ DbSerializer @ Enumerated
	 */

	LinkedHashMap<String, Property> propertyMap = new LinkedHashMap<String, Property>();
	String table;
	String primaryKeyName;
	String generatedColumnName;
	
	String insertSql;
	int insertSqlArgCount;
	String [] insertColumnNames;

	String upsertSql;
	int upsertSqlArgCount;
	String [] upsertColumnNames;
	
	String updateSql;
	String[] updateColumnNames;
	int updateSqlArgCount;
	
	String selectColumns;
<<<<<<< HEAD

=======
	
	public static class Property {
		public String name;
		public Method readMethod;
		public Method writeMethod;
		public Field field;
		public Class<?> dataType;
		public boolean isGenerated;
		public boolean isPrimaryKey;
		public boolean isEnumField;
		public Class<Enum> enumClass;
		public EnumType enumType;
		public Column columnAnnotation;
		public DbSerializable serializer;
	}
>>>>>>> d1d69a62

	public StandardPojoInfo(Class<?> clazz) {

		try {
			
			if (Map.class.isAssignableFrom(clazz)) {
				//leave properties empty
			} else {
				populateProperties(clazz);
			}

			Table annot = (Table) clazz.getAnnotation(Table.class);
			if (annot != null) {
				table = annot.name();
			} else {
				table = clazz.getSimpleName();
			}

		} catch (Throwable t) {
			throw new DbException(t);
		}
	}
	
	
	
	private void populateProperties(Class<?> clazz) throws IntrospectionException, InstantiationException, IllegalAccessException {
		for (Field field : clazz.getFields()) {
			int modifiers = field.getModifiers();

			if (Modifier.isPublic(modifiers)) {

				if (Modifier.isStatic(modifiers)
						|| Modifier.isFinal(modifiers)) {
					continue;
				}

				if (field.getAnnotation(Transient.class) != null) {
					continue;
				}

				Property prop = new Property();
				prop.name = field.getName();
				prop.field = field;
				prop.dataType = field.getType();

				applyAnnotations(prop, field);

				propertyMap.put(prop.name, prop);
			}
		}

		BeanInfo beanInfo = Introspector.getBeanInfo(clazz, Object.class);
		PropertyDescriptor[] descriptors = beanInfo
				.getPropertyDescriptors();
		for (PropertyDescriptor descriptor : descriptors) {

			Method readMethod = descriptor.getReadMethod();
			if (readMethod == null) {
				continue;
			}
			if (readMethod.getAnnotation(Transient.class) != null) {
				continue;
			}
			
			Property prop = new Property();
			prop.name = descriptor.getName();
			prop.readMethod = readMethod;
			prop.writeMethod = descriptor.getWriteMethod();
			prop.dataType = descriptor.getPropertyType();

			applyAnnotations(prop, prop.readMethod);
			
			propertyMap.put(prop.name, prop);
		}
	}


	/**
	 * Apply the annotations on the field or getter method to the property.
	 * @throws IllegalAccessException 
	 * @throws InstantiationException 
	 */
	private void applyAnnotations(Property prop, AnnotatedElement ae) throws InstantiationException, IllegalAccessException {
		
		Column col = ae.getAnnotation(Column.class);
		if (col != null) {
			String name = col.name().trim();
			if (name.length() > 0) {
				prop.name = name;
			}
			prop.columnAnnotation = col;
		}
		
		if (ae.getAnnotation(Id.class) != null) {
			prop.isPrimaryKey = true;
			primaryKeyName = prop.name;
		}

		if (ae.getAnnotation(GeneratedValue.class) != null) {
			generatedColumnName = prop.name;
			prop.isGenerated = true;
		}

		if (prop.dataType.isEnum()) {
			prop.isEnumField = true;
			prop.enumClass = (Class<Enum>) prop.dataType;
			/* We default to STRING enum type. Can be overriden with @Enumerated annotation */
			prop.enumType = EnumType.STRING;
			if (ae.getAnnotation(Enumerated.class) != null) {
				prop.enumType = ae.getAnnotation(Enumerated.class).value();
			}
		}
		
		DbSerializer sc = ae.getAnnotation(DbSerializer.class);
		if (sc != null) {
			prop.serializer = sc.value().newInstance();
		}
		
	}


/*
	private Method getMethod(Method meth, String propertyName, Property pair) {
		if (meth == null) {
			return null;
		}
		if (meth.getAnnotation(Transient.class) != null) {
			return null;
		}
		if (meth.getAnnotation(Id.class) != null) {
			this.primaryKeyName = propertyName;
			pair.isPrimaryKey = true;
		}
		if (meth.getAnnotation(GeneratedValue.class) != null) {
			this.generatedColumnName = propertyName;
			pair.isGenerated = true;
		}
		return meth;
	}
*/
	
	
	public Object getValue(Object pojo, String name) {

		try {

			Property prop = propertyMap.get(name);
			if (prop == null) {
				throw new DbException("No such field: " + name);
			}
			
			Object value = null;
			
			if (prop.readMethod != null) {
				value = prop.readMethod.invoke(pojo);
				
			} else if (prop.field != null) {
				value = prop.field.get(pojo);
			}
			
			if (value != null) {
				if (prop.serializer != null) {
					value =  prop.serializer.serialize(value);
				
				} else if (prop.isEnumField) {
					// handle enums according to selected enum type
					if (prop.enumType == EnumType.ORDINAL) {
						value = ((Enum) value).ordinal();
					}
					// EnumType.STRING and others (if present in the future)
					else {
						value = value.toString();
					}					
				}	
			}

			return value;

		} catch (Throwable t) {
			throw new DbException(t);
		}
	}	

	public void putValue(Object pojo, String name, Object value) {

		Property prop = propertyMap.get(name);
		if (prop == null) {
			throw new DbException("No such field: " + name);
		}

		if (value != null) {
			if (prop.serializer != null) {
				value = prop.serializer.deserialize((String) value, prop.dataType);

			} else if (prop.isEnumField) {
				value = getEnumConst(prop.enumClass, prop.enumType, value);
			}
		}

		if (prop.writeMethod != null) {
			try {
				prop.writeMethod.invoke(pojo, value);
			} catch (IllegalAccessException | IllegalArgumentException | InvocationTargetException e) {
				throw new DbException("Could not write value into pojo. Property: " + prop.name + " method: "
						+ prop.writeMethod.toString() + " value: " + value, e);
			}
			return;
		}

		if (prop.field != null) {
			try {
				prop.field.set(pojo, value);
			} catch (IllegalArgumentException | IllegalAccessException e) {
				throw new DbException("Could not set value into pojo. Field: " + prop.field.toString() + " value: " + value, e);
			}
			return;
		}

	}

	/**
	 * Convert a string to an enum const of the appropriate class.
	 */
	private <T extends Enum<T>> Object getEnumConst(Class<T> enumType, EnumType type, Object value) {
		String str = value.toString();
		if (type == EnumType.ORDINAL) {
			Integer ordinalValue = (Integer) value;
			if (ordinalValue < 0 || ordinalValue >= enumType.getEnumConstants().length) {
				throw new DbException("Invalid ordinal number " + ordinalValue + " for enum class " + enumType.getCanonicalName());
			}
			return enumType.getEnumConstants()[ordinalValue];
		}
		else {		
			for (T e: enumType.getEnumConstants()) {
				if (str.equals(e.toString())) {
					return e;
				}
			}
			throw new DbException("Enum value does not exist. value:" + str);
		}
	}



	@Override
	public Property getGeneratedColumnProperty() {
		return propertyMap.get(generatedColumnName);
	}
	
	
	


	
	
}<|MERGE_RESOLUTION|>--- conflicted
+++ resolved
@@ -50,25 +50,6 @@
 	int updateSqlArgCount;
 	
 	String selectColumns;
-<<<<<<< HEAD
-
-=======
-	
-	public static class Property {
-		public String name;
-		public Method readMethod;
-		public Method writeMethod;
-		public Field field;
-		public Class<?> dataType;
-		public boolean isGenerated;
-		public boolean isPrimaryKey;
-		public boolean isEnumField;
-		public Class<Enum> enumClass;
-		public EnumType enumType;
-		public Column columnAnnotation;
-		public DbSerializable serializer;
-	}
->>>>>>> d1d69a62
 
 	public StandardPojoInfo(Class<?> clazz) {
 
